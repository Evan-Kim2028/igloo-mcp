"""Tests for the MCP server functionality."""

import json
import tempfile
from pathlib import Path
from unittest.mock import Mock, patch

import pytest

from snowcli_tools.mcp_server import SnowflakeMCPServer


class TestSnowflakeMCPServer:
    """Test cases for the MCP server."""

    @pytest.fixture
    def mock_snow_cli(self):
        """Mock SnowCLI instance."""
        mock_cli = Mock()
        mock_cli.test_connection.return_value = True
        mock_cli.run_query.return_value = Mock(
            rows=[{"col1": "value1", "col2": "value2"}],
            raw_stdout='[\n  {\n    "col1": "value1",\n    "col2": "value2"\n  }\n]',
            returncode=0,
        )
        return mock_cli

    @pytest.fixture
    def mock_config(self):
        """Mock config instance."""
        mock_config = Mock()
        mock_config.snowflake.profile = "test-profile"
        mock_config.snowflake.database = "TEST_DB"
        mock_config.snowflake.schema = "TEST_SCHEMA"
        mock_config.snowflake.warehouse = "TEST_WH"
        mock_config.snowflake.role = "TEST_ROLE"
        return mock_config

    @pytest.fixture
    def server(self, mock_snow_cli, mock_config):
        """Create MCP server with mocked dependencies."""
        with (
            patch("snowcli_tools.mcp_server.SnowCLI", return_value=mock_snow_cli),
            patch("snowcli_tools.mcp_server.get_config", return_value=mock_config),
        ):
            server = SnowflakeMCPServer()
            server.snow_cli = mock_snow_cli
            server.config = mock_config
            return server

    def test_server_initialization(self, server):
        """Test that server initializes correctly."""
        assert server.server is not None
        assert server.snow_cli is not None
        assert server.config is not None

    def test_execute_query_success(self, server, mock_snow_cli):
        """Test successful query execution."""
        result = server._execute_query("SELECT 1")

        expected = '[\n  {\n    "col1": "value1",\n    "col2": "value2"\n  }\n]'
        assert result == expected
        mock_snow_cli.run_query.assert_called_once_with(
            "SELECT 1", output_format="json", ctx_overrides={}
        )

    def test_execute_query_with_context(self, server, mock_snow_cli):
        """Test query execution with context overrides."""
        server._execute_query(
            "SELECT * FROM test_table",
            warehouse="TEST_WH",
            database="TEST_DB",
            schema="TEST_SCHEMA",
            role="TEST_ROLE",
        )

        mock_snow_cli.run_query.assert_called_once_with(
            "SELECT * FROM test_table",
            output_format="json",
            ctx_overrides={
                "warehouse": "TEST_WH",
                "database": "TEST_DB",
                "schema": "TEST_SCHEMA",
                "role": "TEST_ROLE",
            },
        )

    def test_preview_table(self, server, mock_snow_cli):
        """Test table preview functionality."""
        server._preview_table("MY_TABLE", limit=50)

        mock_snow_cli.run_query.assert_called_once_with(
            "SELECT * FROM MY_TABLE LIMIT 50", output_format="json", ctx_overrides={}
        )

    def test_test_connection_success(self, server, mock_snow_cli):
        """Test successful connection test."""
        result = server._test_connection()
        assert result == "Connection successful!"
        mock_snow_cli.test_connection.assert_called_once()

    def test_test_connection_failure(self, server, mock_snow_cli):
        """Test failed connection test."""
        mock_snow_cli.test_connection.return_value = False

        result = server._test_connection()
        assert result == "Connection failed!"

    @patch("snowcli_tools.mcp_server.build_catalog")
    def test_build_catalog_success(self, mock_build_catalog, server):
        """Test successful catalog build."""
        mock_build_catalog.return_value = {
            "databases": 5,
            "schemas": 20,
            "tables": 100,
            "views": 25,
        }

        result = server._build_catalog(
            output_dir="/tmp/test_catalog",
            database="TEST_DB",
            account=False,
            format="json",
            include_ddl=True,
        )

        expected_result = {
            "success": True,
            "message": "Catalog built successfully in /tmp/test_catalog",
            "totals": {"databases": 5, "schemas": 20, "tables": 100, "views": 25},
        }

        assert json.loads(result) == expected_result
        mock_build_catalog.assert_called_once_with(
            "/tmp/test_catalog",
            database="TEST_DB",
            account_scope=False,
            incremental=False,
            output_format="json",
            include_ddl=True,
            max_ddl_concurrency=8,
            catalog_concurrency=16,
            export_sql=False,
        )

    @patch("snowcli_tools.mcp_server.build_catalog")
    def test_build_catalog_failure(self, mock_build_catalog, server):
        """Test catalog build failure."""
        mock_build_catalog.side_effect = Exception("Build failed")

        with pytest.raises(Exception, match="Catalog build failed: Build failed"):
            server._build_catalog()

    @patch("snowcli_tools.mcp_server.build_dependency_graph")
    def test_build_dependency_graph_json(self, mock_build_graph, server):
        """Test dependency graph building with JSON format."""
        mock_graph = {"nodes": {"table1": {}}, "edges": []}
        mock_build_graph.return_value = mock_graph

        result = server._build_dependency_graph(format="json")

        expected = '{\n  "nodes": {\n    "table1": {}\n  },\n  "edges": []\n}'
        assert result == expected
        mock_build_graph.assert_called_once_with(
            database=None, schema=None, account_scope=False
        )

    @patch("snowcli_tools.mcp_server.build_dependency_graph")
    def test_build_dependency_graph_dot(self, mock_build_graph, server):
        """Test dependency graph building with DOT format."""
        mock_graph = {"nodes": {"table1": {}}, "edges": []}
        mock_build_graph.return_value = mock_graph

        with patch("snowcli_tools.mcp_server.to_dot") as mock_to_dot:
            mock_to_dot.return_value = "digraph { table1 }"

            result = server._build_dependency_graph(format="dot")

            assert result == "digraph { table1 }"
            mock_to_dot.assert_called_once_with(mock_graph)

    def test_get_catalog_summary_exists(self, server):
        """Test getting catalog summary when file exists."""
        with tempfile.TemporaryDirectory() as temp_dir:
            summary_file = Path(temp_dir) / "catalog_summary.json"
            summary_data = {"databases": 3, "tables": 50}
            summary_file.write_text(json.dumps(summary_data))

            result = server._get_catalog_summary(catalog_dir=temp_dir)

            assert json.loads(result) == summary_data

    def test_get_catalog_summary_missing(self, server):
        """Test getting catalog summary when file doesn't exist."""
        result = server._get_catalog_summary(catalog_dir="/nonexistent/path")

        assert "No catalog summary found" in result
        assert "/nonexistent/path" in result


class TestMCPServerIntegration:
    """Integration tests for MCP server functionality."""

    @pytest.fixture
    def mock_lineage_service(self):
        """Mock lineage query service."""
        mock_service = Mock()
        mock_result = Mock()
        mock_result.graph = Mock()
        mock_result.graph.nodes = {"table1": Mock()}
        mock_result.graph.edge_metadata = {}
        mock_service.object_subgraph.return_value = mock_result
        return mock_service

    @pytest.fixture
    def integration_server(self):
        """Server fixture for integration tests."""
        mock_snow_cli = Mock()
        mock_snow_cli.test_connection.return_value = True
        mock_snow_cli.run_query.return_value = Mock(
            rows=[{"col1": "value1", "col2": "value2"}],
            raw_stdout='[{"col1": "value1", "col2": "value2"}]',
            returncode=0,
        )

        mock_config = Mock()
        mock_config.snowflake.profile = "test-profile"
        mock_config.snowflake.database = "TEST_DB"
        mock_config.snowflake.schema = "TEST_SCHEMA"

        with (
            patch("snowcli_tools.mcp_server.SnowCLI", return_value=mock_snow_cli),
            patch("snowcli_tools.mcp_server.get_config", return_value=mock_config),
        ):
            server = SnowflakeMCPServer()
            server.snow_cli = mock_snow_cli
            server.config = mock_config
            return server

    @patch("snowcli_tools.mcp_server.LineageQueryService")
    def test_query_lineage_success(
        self, mock_lineage_class, integration_server, mock_lineage_service
    ):
        """Test successful lineage query."""
        mock_lineage_class.return_value = mock_lineage_service

        result = integration_server._query_lineage(
            "MY_TABLE", direction="both", depth=3
        )

        assert "Lineage Analysis for TEST_DB.TEST_SCHEMA.MY_TABLE" in result
        assert "Direction: both" in result
        assert "Depth: 3" in result
        mock_lineage_class.assert_called_once_with("./data_catalogue", "./lineage")

    @patch("snowcli_tools.mcp_server.LineageQueryService")
    def test_query_lineage_json_format(
        self, mock_lineage_class, integration_server, mock_lineage_service
    ):
        """Test lineage query with JSON output format."""
        mock_lineage_class.return_value = mock_lineage_service

        result = integration_server._query_lineage("MY_TABLE", format="json")

        result_data = json.loads(result)
        assert result_data["direction"] == "both"
        assert result_data["depth"] == 3
        assert result_data["nodes"] == 1

    @patch("snowcli_tools.mcp_server.LineageQueryService")
    def test_query_lineage_not_found(self, mock_lineage_class, integration_server):
        """Test lineage query when object is not found."""
        mock_service = Mock()
        mock_service.object_subgraph.side_effect = KeyError("Object not found")
        mock_lineage_class.return_value = mock_service

        result = integration_server._query_lineage("NONEXISTENT_TABLE")

        assert "not found in lineage graph" in result


class TestMCPServerErrorHandling:
    """Test error handling in MCP server."""

    @pytest.fixture
    def server(self):
        """Create server for error tests."""
        server = SnowflakeMCPServer()
        server.snow_cli = Mock()
        server.config = Mock()
        return server

    def test_execute_query_error(self, server):
        """Test query execution error handling."""
        server.snow_cli.run_query.side_effect = Exception("Query failed")

        with pytest.raises(Exception, match="Query failed"):
            server._execute_query("INVALID SQL")

    def test_build_dependency_graph_error(self, server):
        """Test dependency graph error handling."""
        with patch("snowcli_tools.mcp_server.build_dependency_graph") as mock_build:
            mock_build.side_effect = Exception("Graph build failed")

            with pytest.raises(
                Exception, match="Dependency graph build failed: Graph build failed"
            ):
                server._build_dependency_graph()

    def test_get_catalog_summary_error(self, server):
        """Test catalog summary error handling."""
        with patch("os.path.exists", return_value=True):
            with patch("builtins.open", side_effect=Exception("File read error")):
                with pytest.raises(
                    Exception, match="Failed to read catalog summary: File read error"
                ):
                    server._get_catalog_summary()


class TestMCPServerToolSchemas:
    """Test that tool schemas are correctly defined."""

    @pytest.fixture
    def server(self):
        """Create server for schema testing."""
        server = SnowflakeMCPServer()
        return server

    def test_server_has_all_expected_methods(self, server):
        """Test that server has all expected private methods."""
        expected_methods = [
            "_execute_query",
            "_preview_table",
            "_build_catalog",
            "_query_lineage",
            "_build_dependency_graph",
            "_test_connection",
            "_get_catalog_summary",
        ]

        for method_name in expected_methods:
            assert hasattr(server, method_name), f"Missing method: {method_name}"
            assert callable(
                getattr(server, method_name)
            ), f"Method not callable: {method_name}"


class TestMCPServerAuthentication:
    """Test authentication-related functionality."""

    def test_server_initializes_with_config_profile(self):
        """Test that server uses configured profile."""
        mock_config = Mock()
        mock_config.snowflake.profile = "test-profile"

        with patch("snowcli_tools.mcp_server.get_config", return_value=mock_config):
            with patch("snowcli_tools.mcp_server.SnowCLI") as mock_cli_class:
                mock_cli = Mock()
                mock_cli_class.return_value = mock_cli

                server = SnowflakeMCPServer()

                # The SnowCLI constructor is called without arguments in __init__,
                # but the profile is passed when run_query is called
                mock_cli_class.assert_called_once_with()
                assert server.config == mock_config

    def test_server_handles_missing_profile_gracefully(self):
        """Test that server handles missing profile gracefully."""
        mock_config = Mock()
        mock_config.snowflake.profile = None  # Missing profile

        with patch("snowcli_tools.mcp_server.get_config", return_value=mock_config):
            with patch("snowcli_tools.mcp_server.SnowCLI") as mock_cli_class:
                mock_cli = Mock()
                mock_cli_class.return_value = mock_cli

                # Should not raise an exception, just use None
                server = SnowflakeMCPServer()

                mock_cli_class.assert_called_once_with()
                assert server.config == mock_config

    def test_server_passes_context_overrides_correctly(self):
        """Test that context overrides are passed correctly to SnowCLI."""
        mock_config = Mock()
        mock_config.snowflake.profile = "test-profile"

        with patch("snowcli_tools.mcp_server.get_config", return_value=mock_config):
            with patch("snowcli_tools.mcp_server.SnowCLI") as mock_cli_class:
                mock_cli = Mock()
                mock_cli_class.return_value = mock_cli

                server = SnowflakeMCPServer()
                server.snow_cli = mock_cli

                # Test that context is passed through
                server._execute_query("SELECT 1", warehouse="WH1", database="DB1")

                mock_cli.run_query.assert_called_once()
                call_kwargs = mock_cli.run_query.call_args[1]
                assert call_kwargs["ctx_overrides"] == {
                    "warehouse": "WH1",
                    "database": "DB1",
                }


class TestMCPInitializationFailures:
    """Test MCP server initialization failure scenarios."""

    @pytest.fixture
    def server(self):
        """Create server for initialization tests."""
        with patch("snowcli_tools.mcp_server.get_config", return_value=None):
            server = SnowflakeMCPServer()
            server.snow_cli = Mock()
            return server

    @pytest.mark.asyncio
    async def test_verify_components_no_config(self, server):
        """Test component verification fails with no config."""
        server.config = None
        result = await server._verify_components()
        assert result is False

    @pytest.mark.asyncio
    async def test_verify_components_lineage_service_error(self, server):
        """Test component verification fails when LineageQueryService fails."""
        server.config = Mock()

        with patch(
            "snowcli_tools.mcp_server.LineageQueryService",
            side_effect=Exception("Service init failed"),
        ):
            result = await server._verify_components()
            assert result is False

    @pytest.mark.asyncio
    async def test_verify_components_success(self, server):
        """Test component verification succeeds with valid config."""
        server.config = Mock()

        with patch("snowcli_tools.mcp_server.LineageQueryService") as mock_service:
            mock_service.return_value = Mock()
            result = await server._verify_components()
            assert result is True

    def test_get_server_capabilities_old_api(self, server):
        """Test get_server_capabilities with old MCP API."""
        with patch("snowcli_tools.mcp_server.MCP_NEW_API", False):
            server.server = Mock()
            server.server.get_capabilities.return_value = {"test": "capability"}

            result = server._get_server_capabilities()
            assert result == {"test": "capability"}
            server.server.get_capabilities.assert_called_once_with()

    def test_get_server_capabilities_new_api_success(self, server):
        """Test get_server_capabilities with new MCP API (success)."""
        with patch("snowcli_tools.mcp_server.MCP_NEW_API", True):
            server.server = Mock()
            server.server.get_capabilities.return_value = {"test": "capability"}

            result = server._get_server_capabilities()
            assert result == {"test": "capability"}
            # Should call with notification_options=None and experimental_capabilities={}
            server.server.get_capabilities.assert_called_once_with(
                notification_options=None, experimental_capabilities={}
            )

    def test_get_server_capabilities_new_api_fallback(self, server):
        """Test get_server_capabilities fallback when new API fails."""
        with patch("snowcli_tools.mcp_server.MCP_NEW_API", True):
            server.server = Mock()
            # First call (new API) fails, second call (old API) succeeds
            server.server.get_capabilities.side_effect = [
<<<<<<< HEAD
                TypeError("New API failed"),  # Use TypeError as expected by our code
=======
                Exception("New API failed"),
>>>>>>> b5af9cbf
                {"test": "fallback"},
            ]

            result = server._get_server_capabilities()
            assert result == {"test": "fallback"}
            assert server.server.get_capabilities.call_count == 2

    @pytest.mark.asyncio
    async def test_run_with_component_verification_failure(self, server):
        """Test that run() raises RuntimeError when component verification fails."""
        server.config = None  # This will cause verification to fail

        with pytest.raises(RuntimeError, match="Component verification failed"):
            await server.run()

    @pytest.mark.asyncio
    async def test_run_with_mcp_server_failure(self, server):
        """Test that run() handles MCP server startup failures."""
        server.config = Mock()

        with patch("snowcli_tools.mcp_server.LineageQueryService"):
            with patch("mcp.server.stdio.stdio_server") as mock_stdio:
                mock_stdio.side_effect = Exception("MCP server startup failed")

                with pytest.raises(Exception, match="MCP server startup failed"):
                    await server.run()

    def test_version_detection(self):
        """Test MCP version detection and compatibility flags."""
        # Test that version constants are properly set
        from snowcli_tools.mcp_server import MCP_NEW_API, MCP_VERSION

        assert isinstance(MCP_VERSION, str)
        assert isinstance(MCP_NEW_API, bool)

        # Version should be non-empty (either real version or default)
        assert MCP_VERSION != ""

<<<<<<< HEAD
    @pytest.mark.asyncio
    async def test_verify_components_partial_config(self, server):
        """Test component verification with partial configuration."""
        # Create a mock config that has snowflake section but missing fields
        server.config = Mock()
        server.config.snowflake = Mock()
        server.config.snowflake.profile = None

        with patch(
            "snowcli_tools.mcp_server.LineageQueryService",
            side_effect=Exception("Missing profile"),
        ):
            result = await server._verify_components()
            assert result is False

    @pytest.mark.asyncio
    async def test_verify_components_network_timeout(self, server):
        """Test component verification with network timeout."""
        server.config = Mock()
        server.config.snowflake = Mock()

        # Mock connection timeout
        server.snow_cli.test_connection.side_effect = TimeoutError("Network timeout")

        result = await server._verify_components()
        assert result is False

    @pytest.mark.asyncio
    async def test_verify_components_missing_snowflake_section(self, server):
        """Test component verification with invalid config structure."""
        # Create config without snowflake section
        server.config = Mock()
        del server.config.snowflake  # Remove the snowflake attribute

        result = await server._verify_components()
        assert result is False

    def test_get_server_capabilities_api_fallback_with_specific_errors(self, server):
        """Test get_server_capabilities fallback with specific exception types."""
        with patch("snowcli_tools.mcp_server.MCP_NEW_API", True):
            server.server = Mock()
            # First call (new API) fails with TypeError, second call (old API) succeeds
            server.server.get_capabilities.side_effect = [
                TypeError("Unexpected keyword argument"),
                {"test": "fallback"},
            ]

            result = server._get_server_capabilities()
            assert result == {"test": "fallback"}
            assert server.server.get_capabilities.call_count == 2

    @pytest.mark.asyncio
    async def test_concurrent_server_initialization(self, server):
        """Test race conditions in concurrent server initialization."""
        import asyncio

        server.config = Mock()
        server.config.snowflake = Mock()

        # Mock successful verification
        with patch("snowcli_tools.mcp_server.LineageQueryService") as mock_service:
            mock_service.return_value = Mock()

            # Test concurrent verification calls
            tasks = [server._verify_components() for _ in range(3)]
            results = await asyncio.gather(*tasks)

            # All should succeed
            assert all(results)

    def test_custom_exception_hierarchy(self):
        """Test that custom exceptions have proper hierarchy."""
        from snowcli_tools.mcp_server import (
            ComponentVerificationError,
            ConfigurationError,
            ConnectionError,
            MCPServerError,
        )

        # Test exception hierarchy
        assert issubclass(ConfigurationError, MCPServerError)
        assert issubclass(ComponentVerificationError, MCPServerError)
        assert issubclass(ConnectionError, MCPServerError)

        # Test that they can be instantiated and raised
        try:
            raise ConfigurationError("Test config error")
        except MCPServerError as e:
            assert str(e) == "Test config error"

    @pytest.mark.asyncio
    async def test_resource_cleanup_on_failure(self, server):
        """Test that resources are cleaned up when server initialization fails."""
        server.config = Mock()
        server.config.snowflake = Mock()

        # Mock a failure during server startup
        with patch("snowcli_tools.mcp_server.LineageQueryService"):
            with patch(
                "mcp.server.stdio.stdio_server",
                side_effect=Exception("Server startup failed"),
            ):
                # Ensure cleanup method is called
                with patch.object(server, "_cleanup_resources") as mock_cleanup:
                    with pytest.raises(Exception, match="Server startup failed"):
                        await server.run()

                    mock_cleanup.assert_called_once()

    @pytest.mark.asyncio
    async def test_validate_configuration_schema_missing_auth(self, server):
        """Test configuration validation with missing authentication."""
        # Create config with required fields but no auth method
        server.config = Mock()
        server.config.snowflake = Mock()
        server.config.snowflake.account = "test_account"
        server.config.snowflake.user = "test_user"
        # No authentication method set

        result = await server._verify_components()
        assert result is False

    @pytest.mark.asyncio
    async def test_connection_timeout_handling(self, server):
        """Test that connection timeouts are handled properly."""
        server.config = Mock()
        server.config.snowflake = Mock()
        server.config.snowflake.account = "test_account"
        server.config.snowflake.user = "test_user"
        server.config.snowflake.password = "test_password"

        # Mock connection test to timeout by raising TimeoutError directly
        def mock_connection_test():
            import asyncio

            raise asyncio.TimeoutError("Connection test timed out")

        server.snow_cli.test_connection = mock_connection_test

        result = await server._verify_components()
        assert result is False

    def test_error_message_sanitization(self):
        """Test that error messages are properly sanitized."""
        # This would be tested in an integration test, but we can test the concept
        # by checking that the sanitization patterns work
        import re

        def sanitize_error_message(msg: str) -> str:
            """Copy of sanitization function for testing."""
            patterns = [
                (r"password=[^;,\s]+", "password=***"),
                (r"token=[^;,\s]+", "token=***"),
                (r"authenticator=[^;,\s]+", "authenticator=***"),
                (r"private_key=[^;,\s]+", "private_key=***"),
                (r"://[^:@]+:[^@]+@", "://***:***@"),
                (r"Connection string.*", "Connection string: [SANITIZED]"),
            ]
            sanitized = str(msg)
            for pattern, replacement in patterns:
                sanitized = re.sub(pattern, replacement, sanitized, flags=re.IGNORECASE)
            return sanitized

        # Test various sensitive information patterns
        sensitive_messages = [
            "Connection failed: password=secret123",
            "Auth error: token=abc123xyz",
            "Failed to connect: https://user:pass123@example.com/db",
            "Connection string contains sensitive data",
        ]

        expected_sanitized = [
            "Connection failed: password=***",
            "Auth error: token=***",
            "Failed to connect: https://***:***@example.com/db",
            "Connection string: [SANITIZED]",
        ]

        for message, expected in zip(sensitive_messages, expected_sanitized):
            sanitized = sanitize_error_message(message)
            assert sanitized == expected

=======
>>>>>>> b5af9cbf

class TestMCPOptional:
    """Test that MCP functionality is properly optional."""

    def test_mcp_command_without_extra_fails_gracefully(self):
        """Test that MCP command fails gracefully without the extra."""
        # This test verifies that the CLI handles ImportError properly
        # when MCP dependencies are not installed

        # Test that we can import the CLI module without MCP (this should work)
        try:
            from snowcli_tools.cli import cli

            # The MCP command should exist in the CLI structure
            assert hasattr(cli, "commands")
            assert "mcp" in cli.commands
        except ImportError as e:
            pytest.fail(f"CLI should be importable without MCP extra: {e}")

    def test_mcp_server_import_requires_extra(self):
        """Test that MCP server module requires the extra."""
        # This verifies that the MCP server module cannot be imported
        # without the mcp extra installed
        try:
            import snowcli_tools.mcp_server  # noqa: F401  # Try to import the module

            # If this succeeds, it means MCP was already imported somewhere
            # or the extra is installed in the test environment
            pass  # This is OK - it means the extra is available
        except ImportError:
            # This is expected if the mcp extra is not installed
            # In a real scenario, this would happen when someone tries to use MCP
            # without installing the optional dependency
            pass<|MERGE_RESOLUTION|>--- conflicted
+++ resolved
@@ -474,11 +474,7 @@
             server.server = Mock()
             # First call (new API) fails, second call (old API) succeeds
             server.server.get_capabilities.side_effect = [
-<<<<<<< HEAD
                 TypeError("New API failed"),  # Use TypeError as expected by our code
-=======
-                Exception("New API failed"),
->>>>>>> b5af9cbf
                 {"test": "fallback"},
             ]
 
@@ -517,7 +513,6 @@
         # Version should be non-empty (either real version or default)
         assert MCP_VERSION != ""
 
-<<<<<<< HEAD
     @pytest.mark.asyncio
     async def test_verify_components_partial_config(self, server):
         """Test component verification with partial configuration."""
@@ -700,8 +695,6 @@
             sanitized = sanitize_error_message(message)
             assert sanitized == expected
 
-=======
->>>>>>> b5af9cbf
 
 class TestMCPOptional:
     """Test that MCP functionality is properly optional."""
