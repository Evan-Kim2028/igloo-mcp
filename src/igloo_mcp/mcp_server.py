"""FastMCP-powered MCP server providing Snowflake data operations.

This module boots a FastMCP server, reusing the upstream Snowflake MCP runtime
(`snowflake-labs-mcp`) for authentication, connection management, middleware,
transport wiring, and its suite of Cortex/object/query tools. On top of that
foundation we register the igloo-mcp catalog and dependency
workflows so agents can access both sets of capabilities via a single MCP
endpoint.
"""

from __future__ import annotations

import argparse
import os
import string
from contextlib import asynccontextmanager
from dataclasses import asdict
from functools import partial
from typing import Any, Dict, List, Optional

import anyio
from pydantic import Field
from typing_extensions import Annotated

# NOTE: For typing, import from the fastmcp package; fallback handled at runtime.
try:  # Prefer the standalone fastmcp package when available
    from fastmcp import Context, FastMCP
    from fastmcp.exceptions import NotFoundError
    from fastmcp.utilities.logging import configure_logging, get_logger
except ImportError:  # Fall back to the implementation bundled with python-sdk
    from mcp.server.fastmcp import Context, FastMCP  # type: ignore[import-untyped,assignment]
    from mcp.server.fastmcp.exceptions import NotFoundError  # type: ignore[import-untyped,assignment]
    from mcp.server.fastmcp.utilities.logging import configure_logging, get_logger  # type: ignore[import-untyped,assignment]

from mcp_server_snowflake.server import (  # type: ignore[import-untyped]
    SnowflakeService,
)
from mcp_server_snowflake.server import (
    create_lifespan as create_snowflake_lifespan,  # type: ignore[import-untyped]
)
from mcp_server_snowflake.utils import (  # type: ignore[import-untyped]
    get_login_params,
    warn_deprecated_params,
)

from .config import Config, ConfigError, apply_config_overrides, get_config, load_config
from .context import create_service_context
from .logging import QueryHistory, update_cache_manifest_insight

# Lineage functionality removed - not part of igloo-mcp
from .mcp.tools import (  # QueryLineageTool,  # Removed - lineage functionality not part of igloo-mcp
    BuildCatalogTool,
    BuildDependencyGraphTool,
    ConnectionTestTool,
    ExecuteQueryTool,
    GetCatalogSummaryTool,
    HealthCheckTool,
    PreviewTableTool,
    SearchCatalogTool,
)
from .mcp.utils import get_profile_recommendations
from .mcp_health import (
    MCPHealthMonitor,
)
from .mcp_resources import MCPResourceManager
from .path_utils import find_repo_root, resolve_artifact_root, resolve_history_path
from .profile_utils import (
    ProfileValidationError,
    get_profile_summary,
    validate_and_resolve_profile,
)
from .reporting.builder import build_report, lint_report
from .reporting.history_index import HistoryIndex
from .reporting.manifest import (
    DatasetRef,
    DatasetSource,
    ReportManifest,
    ReportOutput,
    TemplatesConfig,
    load_manifest,
)
from .service_layer import CatalogService, DependencyService, QueryService
from .session_utils import (
    SessionContext,
    apply_session_context,
    ensure_session_lock,
    restore_session_context,
    snapshot_session,
)
from .snow_cli import SnowCLI, SnowCLIError

_get_profile_recommendations = get_profile_recommendations

logger = get_logger(__name__)

# Global health monitor and resource manager instances
_health_monitor: Optional[MCPHealthMonitor] = None
_resource_manager: Optional[MCPResourceManager] = None
_catalog_service: Optional[CatalogService] = None


def read_sql_artifact_by_sha(sql_sha256: str) -> str:
    """Return the SQL text for the given SHA-256 hash."""

    if len(sql_sha256) != 64 or any(ch not in string.hexdigits for ch in sql_sha256):
        raise ValueError("sql_sha256 must be a 64-character hexadecimal digest")

    artifact_root = resolve_artifact_root().resolve()
    artifact_path = (
        artifact_root / "queries" / "by_sha" / f"{sql_sha256}.sql"
    ).resolve()
    if not artifact_path.is_relative_to(artifact_root):
        raise FileNotFoundError(
            f"SQL artifact for {sql_sha256} not found under {artifact_root}"
        )
    if not artifact_path.exists() or not artifact_path.is_file():
        raise FileNotFoundError(
            f"SQL artifact for {sql_sha256} not found under {artifact_root}"
        )
    return artifact_path.read_text(encoding="utf-8")


def _get_catalog_summary_sync(catalog_dir: str) -> Dict[str, Any]:
    service = _catalog_service
    if service is None:
        context = create_service_context(existing_config=get_config())
        service = CatalogService(context=context)
    return service.load_summary(catalog_dir)


def _execute_query_sync(
    snowflake_service: Any,
    statement: str,
    overrides: Dict[str, Optional[str]] | SessionContext,
) -> Dict[str, Any]:
    lock = ensure_session_lock(snowflake_service)
    with lock:
        with snowflake_service.get_connection(  # type: ignore[attr-defined]
            use_dict_cursor=True,
            session_parameters=snowflake_service.get_query_tag_param(),  # type: ignore[attr-defined]
        ) as (_, cursor):
            original = snapshot_session(cursor)
            try:
                if overrides:
                    apply_session_context(cursor, overrides)
                cursor.execute(statement)
                rows = cursor.fetchall()
                return {
                    "statement": statement,
                    "rowcount": cursor.rowcount,
                    "rows": rows,
                }
            finally:
                restore_session_context(cursor, original)


# _query_lineage_sync function removed - lineage functionality not part of igloo-mcp


def register_igloo_mcp(
    server: FastMCP,
    snowflake_service: SnowflakeService,
    *,
    enable_cli_bridge: bool = False,
) -> None:
    """Register igloo-mcp MCP endpoints on top of the official service.

    Simplified in v1.8.0 Phase 2.3 - now delegates to extracted tool classes
    instead of containing inline implementations. This reduces mcp_server.py
    from 1,089 LOC to ~300 LOC while improving testability and maintainability.
    """

    if getattr(server, "_igloo_mcp_registered", False):  # pragma: no cover - safety
        return
    setattr(server, "_igloo_mcp_registered", True)

    config = get_config()
    context = create_service_context(existing_config=config)
    query_service = QueryService(context=context)
    catalog_service = CatalogService(context=context)
    dependency_service = DependencyService(context=context)
    global _health_monitor, _resource_manager, _catalog_service
    _health_monitor = context.health_monitor
    _resource_manager = context.resource_manager
    _catalog_service = catalog_service
    snow_cli: SnowCLI | None = SnowCLI() if enable_cli_bridge else None

    # Instantiate all extracted tool classes
    execute_query_inst = ExecuteQueryTool(
        config, snowflake_service, query_service, _health_monitor
    )
    preview_table_inst = PreviewTableTool(config, snowflake_service, query_service)
    # query_lineage_inst = QueryLineageTool(config)  # Removed - lineage functionality not part of igloo-mcp
    build_catalog_inst = BuildCatalogTool(config, catalog_service)
    build_dependency_graph_inst = BuildDependencyGraphTool(dependency_service)
    test_connection_inst = ConnectionTestTool(config, snowflake_service)
    health_check_inst = HealthCheckTool(config, snowflake_service, _health_monitor)
    get_catalog_summary_inst = GetCatalogSummaryTool(catalog_service)
    search_catalog_inst = SearchCatalogTool()

    @server.tool(
        name="execute_query", description="Execute a SQL query against Snowflake"
    )
    async def execute_query_tool(
        statement: Annotated[str, Field(description="SQL statement to execute")],
        warehouse: Annotated[
            Optional[str], Field(description="Warehouse override", default=None)
        ] = None,
        database: Annotated[
            Optional[str], Field(description="Database override", default=None)
        ] = None,
        schema: Annotated[
            Optional[str], Field(description="Schema override", default=None)
        ] = None,
        role: Annotated[
            Optional[str], Field(description="Role override", default=None)
        ] = None,
        reason: Annotated[
            Optional[str],
            Field(
                description=(
                    "Short reason for executing this query. Stored in Snowflake QUERY_TAG "
                    "and local history; avoid sensitive info."
                ),
                default=None,
            ),
        ] = None,
        timeout_seconds: Annotated[
            Optional[int],
            Field(
                description=(
                    "Query timeout in seconds (default: 30s from config). "
                    "Integer between 1 and 3600."
                ),
                ge=1,
                le=3600,
                default=None,
            ),
        ] = None,
        verbose_errors: Annotated[
            bool,
            Field(
                description="Include detailed optimization hints in error messages (default: false for compact errors)",
                default=False,
            ),
        ] = False,
        post_query_insight: Annotated[
            Optional[Dict[str, Any] | str],
            Field(
                description=(
                    "Optional insights or key findings from query results. Metadata-only; no extra compute. "
                    "Can be a summary string or structured JSON with key metrics and business impact."
                ),
                default=None,
            ),
        ] = None,
        response_mode: Annotated[
            Optional[str],
            Field(
                description=(
                    "Execution response mode: 'auto' (default) runs synchronously until nearing the client timeout, "
                    "'async' enqueues the query and requires polling via fetch_async_query_result, "
                    "and 'sync' forces inline execution."
                ),
                default=None,
            ),
        ] = None,
        ctx: Context | None = None,
    ) -> Dict[str, Any]:
        """Execute a SQL query against Snowflake - delegates to ExecuteQueryTool."""
        try:
            return await execute_query_inst.execute(
                statement=statement,
                warehouse=warehouse,
                database=database,
                schema=schema,
                role=role,
                reason=reason,
                timeout_seconds=timeout_seconds,
                verbose_errors=verbose_errors,
                post_query_insight=post_query_insight,
                response_mode=response_mode,
                ctx=ctx,
            )
        except ValueError as e:
            # Enhanced structured error for validation issues
            error_msg = str(e)
            if "timeout_seconds must be an integer" in error_msg:
                raise ValueError(
                    {
                        "code": "PARAM_TYPE",
                        "message": "Invalid parameter type: timeout_seconds must be an integer",
                        "data": {
                            "path": ".timeout_seconds",
                            "expected": "integer",
                            "received_type": "string",
                            "hint": "Use 480 (number) without quotes instead of '480'",
                            "examples": [30, 60, 300, 480],
                        },
                    }
                ) from e
            elif "timeout_seconds must be between" in error_msg:
                raise ValueError(
                    {
                        "code": "PARAM_RANGE",
                        "message": "Invalid parameter value: timeout_seconds out of range",
                        "data": {
                            "path": ".timeout_seconds",
                            "min": 1,
                            "max": 3600,
                            "received_sample": timeout_seconds,
                            "hint": "Use a timeout between 1 and 3600 seconds",
                        },
                    }
                ) from e
            elif "SQL statement type" in error_msg:
                # Pass through enhanced SQL validation errors
                raise ValueError(error_msg) from e
            else:
                # Generic parameter error
                raise ValueError(
                    {
                        "code": "PARAM_VALIDATION",
                        "message": "Parameter validation failed",
                        "data": {
                            "error": error_msg,
                            "hint": "Check parameter values and types",
                        },
                    }
                ) from e
        except TimeoutError as e:
            # Structured timeout error
            raise RuntimeError(
                {
                    "code": "QUERY_TIMEOUT",
                    "message": f"Query timeout after {timeout_seconds or 30}s",
                    "data": {
                        "timeout_seconds": timeout_seconds or 30,
                        "suggestions": [
                            "Increase timeout: timeout_seconds=480",
                            "Add WHERE/LIMIT clause to reduce data volume",
                            "Use larger warehouse for complex queries",
                            "Use verbose_errors=True for detailed hints",
                        ],
                    },
                }
            ) from e
        except Exception as e:
            # Structured execution error
            error_msg = str(e)
            if verbose_errors:
                # Include detailed error when requested
                raise RuntimeError(error_msg) from e
            else:
                # Compact, actionable error
                raise RuntimeError(
                    {
                        "code": "QUERY_EXECUTION_FAILED",
                        "message": f"Query execution failed: {error_msg[:150]}",
                        "data": {
                            "hint": "Use verbose_errors=true for detailed information",
                            "suggestions": [
                                "Check SQL syntax and table names",
                                "Verify database/schema context",
                                "Check permissions for the objects referenced",
                            ],
                        },
                    }
                ) from e

    @server.tool(
        name="fetch_async_query_result",
        description="Check status or retrieve results for an async execute_query call",
    )
    async def fetch_async_query_result_tool(
        execution_id: Annotated[
            str,
            Field(
                description="Execution ID returned when execute_query runs in async mode",
            ),
        ],
        include_rows: Annotated[
            bool,
            Field(
                description="Include cached rows when the job has finished",
                default=True,
            ),
        ] = True,
    ) -> Dict[str, Any]:
        return await execute_query_inst.fetch_async_result(
            execution_id=execution_id,
            include_rows=include_rows,
        )

    @server.tool(name="preview_table", description="Preview table contents")
    async def preview_table_tool(
        table_name: Annotated[str, Field(description="Fully qualified table name")],
        limit: Annotated[int, Field(description="Row limit", ge=1, default=100)] = 100,
        warehouse: Annotated[
            Optional[str], Field(description="Warehouse override", default=None)
        ] = None,
        database: Annotated[
            Optional[str], Field(description="Database override", default=None)
        ] = None,
        schema: Annotated[
            Optional[str], Field(description="Schema override", default=None)
        ] = None,
        role: Annotated[
            Optional[str], Field(description="Role override", default=None)
        ] = None,
    ) -> Dict[str, Any]:
        """Preview table contents - delegates to PreviewTableTool."""
        return await preview_table_inst.execute(
            table_name=table_name,
            limit=limit,
            warehouse=warehouse,
            database=database,
            schema=schema,
            role=role,
        )

    @server.tool(name="build_catalog", description="Build Snowflake catalog metadata")
    async def build_catalog_tool(
        output_dir: Annotated[
            str,
            Field(description="Catalog output directory", default="./data_catalogue"),
        ] = "./data_catalogue",
        database: Annotated[
            Optional[str],
            Field(description="Specific database to introspect", default=None),
        ] = None,
        account: Annotated[
            bool, Field(description="Include entire account", default=False)
        ] = False,
        format: Annotated[
            str, Field(description="Output format (json/jsonl)", default="json")
        ] = "json",
        include_ddl: Annotated[
            bool, Field(description="Include object DDL", default=True)
        ] = True,
    ) -> Dict[str, Any]:
        """Build catalog metadata - delegates to BuildCatalogTool."""
        return await build_catalog_inst.execute(
            output_dir=output_dir,
            database=database,
            account=account,
            format=format,
            include_ddl=include_ddl,
        )

    # query_lineage tool removed - lineage functionality not part of igloo-mcp

    @server.tool(
        name="build_dependency_graph", description="Build object dependency graph"
    )
    async def build_dependency_graph_tool(
        database: Annotated[
            Optional[str], Field(description="Specific database", default=None)
        ] = None,
        schema: Annotated[
            Optional[str], Field(description="Specific schema", default=None)
        ] = None,
        account: Annotated[
            bool, Field(description="Include account-level metadata", default=False)
        ] = False,
        format: Annotated[
            str, Field(description="Output format (json/dot)", default="json")
        ] = "json",
    ) -> Dict[str, Any]:
        """Build dependency graph - delegates to BuildDependencyGraphTool."""
        return await build_dependency_graph_inst.execute(
            database=database,
            schema=schema,
            account_scope=account,
            format=format,
        )

    @server.tool(name="test_connection", description="Validate Snowflake connectivity")
    async def test_connection_tool() -> Dict[str, Any]:
        """Test Snowflake connection - delegates to TestConnectionTool."""
        return await test_connection_inst.execute()

    @server.tool(name="health_check", description="Get comprehensive health status")
    async def health_check_tool() -> Dict[str, Any]:
        """Get health status - delegates to HealthCheckTool."""
        return await health_check_inst.execute()

    @server.tool(name="get_catalog_summary", description="Read catalog summary JSON")
    async def get_catalog_summary_tool(
        catalog_dir: Annotated[
            str,
            Field(description="Catalog directory", default="./data_catalogue"),
        ] = "./data_catalogue",
    ) -> Dict[str, Any]:
        """Get catalog summary - delegates to GetCatalogSummaryTool."""
        return await get_catalog_summary_inst.execute(catalog_dir=catalog_dir)

    @server.tool(
        name="search_catalog", description="Search locally built catalog artifacts"
    )
    async def search_catalog_tool(
        catalog_dir: Annotated[
            str,
            Field(
                description="Directory containing catalog artifacts (catalog.json or catalog.jsonl).",
                default="./data_catalogue",
            ),
        ] = "./data_catalogue",
        object_types: Annotated[
            Optional[List[str]],
            Field(description="Optional list of object types to include", default=None),
        ] = None,
        database: Annotated[
            Optional[str],
            Field(description="Filter results to a specific database", default=None),
        ] = None,
        schema: Annotated[
            Optional[str],
            Field(description="Filter results to a specific schema", default=None),
        ] = None,
        name_contains: Annotated[
            Optional[str],
            Field(
                description="Substring search on object name (case-insensitive)",
                default=None,
            ),
        ] = None,
        column_contains: Annotated[
            Optional[str],
            Field(
                description="Substring search on column name (case-insensitive)",
                default=None,
            ),
        ] = None,
        limit: Annotated[
            int,
            Field(
                description="Maximum number of results to return",
                ge=1,
                le=500,
                default=20,
            ),
        ] = 20,
    ) -> Dict[str, Any]:
        return await search_catalog_inst.execute(
            catalog_dir=catalog_dir,
            object_types=object_types,
            database=database,
            schema=schema,
            name_contains=name_contains,
            column_contains=column_contains,
            limit=limit,
        )

    @server.tool(
        name="report_scaffold",
<<<<<<< HEAD
        description=(
            "Scaffold a starter report manifest from recent execute_query history so agents "
            "can edit it and later build reports with report_build."
        ),
=======
        description="Create a skeleton report manifest from recent execute_query history",
>>>>>>> bc169e26
    )
    async def report_scaffold_tool(
        manifest_path: Annotated[
            Optional[str],
            Field(
                description=(
<<<<<<< HEAD
                    "Optional target path for a manifest YAML (e.g. 'reports/my_report.yaml'). "
                    "Used to derive report id and default output naming when write_manifest is true. "
                    "Relative paths are resolved against the repository root."
=======
                    "Optional path where a manifest YAML would live; used for id and "
                    "default output naming when write_manifest is true. Relative paths "
                    "are resolved against the repository root."
>>>>>>> bc169e26
                ),
                default=None,
            ),
        ] = None,
        limit: Annotated[
            int,
            Field(
                description=(
<<<<<<< HEAD
                    "Number of recent execute_query history entries to turn into datasets in the manifest."
=======
                    "Number of recent history entries to scaffold into datasets"
>>>>>>> bc169e26
                ),
                ge=1,
                le=20,
                default=3,
            ),
        ] = 3,
        write_manifest: Annotated[
            bool,
            Field(
                description=(
<<<<<<< HEAD
                    "If true, also write the scaffolded manifest YAML to disk (using manifest_path or 'report.yaml' "
                    "in the repo root) and return written_path. When false, only return the manifest JSON payload."
=======
                    "If true, write the scaffolded manifest to manifest_path (or "
                    "'report.yaml' in the repo root when manifest_path is omitted) and "
                    "return the resolved path. When false, only return manifest JSON."
>>>>>>> bc169e26
                ),
                default=False,
            ),
        ] = False,
    ) -> Dict[str, Any]:
        """Scaffold a ReportManifest from recent history entries.

        This tool is intended for AI/native workflows: it returns the manifest as
        structured JSON so agents can edit and commit it, and optionally writes a
        YAML file when requested.
        """

        from pathlib import Path

        history_path = resolve_history_path()
        index = HistoryIndex(history_path)
        records = index.records
        records_sorted = sorted(records, key=lambda r: r.get("ts") or 0.0)
        recent = records_sorted[-limit:] if limit and records_sorted else []

        datasets: List[DatasetRef] = []
        for idx, record in enumerate(recent, start=1):
            exec_id = record.get("execution_id")
            sha = record.get("sql_sha256")
            artifacts = record.get("artifacts") or {}
            cache_manifest = artifacts.get("cache_manifest") or record.get(
                "cache_manifest"
            )
            source = DatasetSource(
                execution_id=str(exec_id) if exec_id else None,
                sql_sha256=str(sha) if sha else None,
                cache_manifest=str(cache_manifest) if cache_manifest else None,
            )
            description = None
            if record.get("reason"):
                description = str(record["reason"])
            datasets.append(
                DatasetRef(
                    name=f"dataset_{idx}",
                    description=description,
                    source=source,
                )
            )

        if manifest_path is not None:
            manifest_raw = Path(manifest_path)
            report_id = manifest_raw.stem or "report"
        else:
            report_id = "report"

        manifest = ReportManifest(
            id=report_id,
            title=f"Report {report_id}",
            templates=TemplatesConfig(main="templates/report.md"),
            datasets=datasets,
            outputs=[
                ReportOutput(
                    name="default",
                    format="markdown",
                    path=f"reports/{report_id}.md",
                )
            ],
        )

        written_path: Optional[str] = None
        if write_manifest:
            raw_path = manifest_path or "report.yaml"
            path = Path(raw_path).expanduser()
            if not path.is_absolute():
                repo_root = find_repo_root()
                path = (repo_root / path).resolve()

            path.parent.mkdir(parents=True, exist_ok=True)
            try:
                import yaml  # type: ignore[import-untyped]

                with path.open("w", encoding="utf-8") as fh:
                    yaml.safe_dump(manifest.model_dump(), fh, sort_keys=False)
                written_path = str(path)
            except Exception as exc:  # pragma: no cover - unlikely I/O error
                raise RuntimeError(
                    f"Failed to write scaffolded manifest: {exc}"
                ) from exc

        return {
            "manifest": manifest.model_dump(),
            "report_id": manifest.id,
            "dataset_count": len(manifest.datasets),
            "history_path": str(history_path),
            "written_path": written_path,
        }

    @server.tool(
<<<<<<< HEAD
        name="report_build",
        description=(
            "Validate a report manifest and build a narrative or JSON payload from cached execute_query results. "
            "Use validate_only=true to lint without rendering, or default settings to render the report body."
        ),
=======
        name="report_lint",
        description="Validate a report manifest and its dataset bindings",
    )
    async def report_lint_tool(
        manifest_path: Annotated[
            str,
            Field(
                description=(
                    "Path to report manifest YAML (relative to repo root or absolute)."
                ),
                default="report.yaml",
            ),
        ] = "report.yaml",
    ) -> Dict[str, Any]:
        from pathlib import Path

        raw_path = Path(manifest_path).expanduser()
        if raw_path.is_absolute():
            manifest_abs = raw_path.resolve()
        else:
            repo_root = find_repo_root()
            manifest_abs = (repo_root / raw_path).resolve()

        issues = lint_report(manifest_abs)
        return {
            "manifest_path": str(manifest_abs),
            "ok": not issues,
            "issues": [asdict(issue) for issue in issues],
        }

    @server.tool(
        name="report_build",
        description="Render a report manifest into an output body with provenance metadata",
>>>>>>> bc169e26
    )
    async def report_build_tool(
        manifest_path: Annotated[
            str,
            Field(
                description=(
<<<<<<< HEAD
                    "Path to the report manifest YAML to use (relative to repo root or absolute), "
                    "for example 'reports/my_report.yaml'."
=======
                    "Path to report manifest YAML (relative to repo root or absolute)."
>>>>>>> bc169e26
                ),
                default="report.yaml",
            ),
        ] = "report.yaml",
        output_name: Annotated[
            Optional[str],
            Field(
                description=(
<<<<<<< HEAD
                    "Logical output name from manifest.outputs to build (default: the first output), "
                    "for example 'default' or 'html_export'."
=======
                    "Named output from manifest.outputs to build (default: first output)."
>>>>>>> bc169e26
                ),
                default=None,
            ),
        ] = None,
        format: Annotated[
            Optional[str],
            Field(
                description=(
                    "Optional override for output format: 'markdown', 'html', or 'json'. "
<<<<<<< HEAD
                    "Defaults to the manifest output format; 'json' is recommended for agent consumption."
=======
                    "Defaults to the manifest output format."
>>>>>>> bc169e26
                ),
                default=None,
            ),
        ] = None,
        persist_output: Annotated[
            bool,
            Field(
                description=(
                    "If true, write the rendered body to disk using either output_path "
<<<<<<< HEAD
                    "or the path defined on the selected manifest.outputs entry."
=======
                    "or manifest.outputs[].path."
>>>>>>> bc169e26
                ),
                default=False,
            ),
        ] = False,
        output_path: Annotated[
            Optional[str],
            Field(
                description=(
<<<<<<< HEAD
                    "Explicit output path for the rendered report when persist_output is true "
                    "(relative to repo root or absolute)."
=======
                    "Explicit output path when persist_output is true (relative to repo "
                    "root or absolute)."
>>>>>>> bc169e26
                ),
                default=None,
            ),
        ] = None,
<<<<<<< HEAD
        validate_only: Annotated[
            bool,
            Field(
                description=(
                    "If true, only run validation and return ok/issues without rendering the report body."
                ),
                default=False,
            ),
        ] = False,
        fail_on_issues: Annotated[
            bool,
            Field(
                description=(
                    "If true and validation finds issues, skip rendering and return ok=false with issues, "
                    "so agents can treat any lint problems as hard failures."
                ),
                default=False,
            ),
        ] = False,
        include_body: Annotated[
            bool,
            Field(
                description=(
                    "If false, omit the rendered body from the response while still returning format, provenance, "
                    "and any validation issues (useful when agents only need metadata)."
                ),
                default=True,
            ),
        ] = True,
=======
>>>>>>> bc169e26
    ) -> Dict[str, Any]:
        import json
        from pathlib import Path

        raw_path = Path(manifest_path).expanduser()
        if raw_path.is_absolute():
            manifest_abs = raw_path.resolve()
        else:
            repo_root = find_repo_root()
            manifest_abs = (repo_root / raw_path).resolve()
<<<<<<< HEAD
        issues = lint_report(manifest_abs)
        ok = not issues

        response: Dict[str, Any] = {
            "manifest_path": str(manifest_abs),
            "ok": ok,
            "issues": [asdict(issue) for issue in issues],
        }

        if validate_only:
            return response

        if fail_on_issues and not ok:
            return response
=======
>>>>>>> bc169e26

        result = build_report(manifest_abs, output_name=output_name, refresh=False)
        result_format = result.get("format", "markdown")
        body = result.get("body", "")
        provenance = result.get("provenance", {})

        effective_format = format or result_format
        if effective_format == "html" and result_format == "markdown":
            body = f"<html><body><pre>\n{body}\n</pre></body></html>\n"

        selected_output_name: Optional[str] = output_name
        written_path: Optional[str] = None

        if persist_output:
            if output_path is not None:
                out_path = Path(output_path).expanduser()
                if not out_path.is_absolute():
                    repo_root = find_repo_root()
                    out_path = (repo_root / out_path).resolve()
            else:
                manifest_obj = load_manifest(manifest_abs)
                selected = None
                if output_name is not None:
                    for candidate in manifest_obj.outputs:
                        if candidate.name == output_name:
                            selected = candidate
                            break
                if selected is None:
                    if not manifest_obj.outputs:
                        raise ValueError(
                            "Report manifest defines no outputs and output_path was not provided",
                        )
                    selected = manifest_obj.outputs[0]
                selected_output_name = selected.name
                out_path = Path(selected.path).expanduser()
                if not out_path.is_absolute():
                    repo_root = find_repo_root()
                    out_path = (repo_root / out_path).resolve()

            out_path.parent.mkdir(parents=True, exist_ok=True)
            out_path.write_text(body, encoding="utf-8")
            written_path = str(out_path)

<<<<<<< HEAD
        response.update(
            {
                "output_name": selected_output_name,
                "format": effective_format,
                "provenance": provenance,
            }
        )

        if include_body:
            response["body"] = body

        if effective_format == "json" and result_format == "json" and include_body:
=======
        response: Dict[str, Any] = {
            "manifest_path": str(manifest_abs),
            "output_name": selected_output_name,
            "format": effective_format,
            "body": body,
            "provenance": provenance,
        }

        if effective_format == "json" and result_format == "json":
>>>>>>> bc169e26
            try:
                response["body_json"] = json.loads(body)
            except Exception:
                pass

        if written_path is not None:
            response["output_path"] = written_path

        return response

    @server.tool(
        name="record_query_insight",
        description="Attach a post-hoc insight to a prior execute_query run",
    )
    async def record_query_insight_tool(
        execution_id: Annotated[
            str,
            Field(
                description="Execution ID from execute_query.audit_info.execution_id"
            ),
        ],
        post_query_insight: Annotated[
            Dict[str, Any] | str,
            Field(description="LLM-provided post-query insight"),
        ],
        cache_manifest_override: Annotated[
            Optional[str],
            Field(
                description="Optional path to manifest if audit_info missing",
                default=None,
            ),
        ] = None,
        source: Annotated[
            Optional[str],
            Field(
                description="Optional source identifier (e.g., 'human', 'agent:claude')",
                default=None,
            ),
        ] = None,
    ) -> Dict[str, Any]:
        """Record a post-hoc insight for a prior query execution."""
        history = QueryHistory.from_env()
        result = history.record_insight(
            execution_id=execution_id,
            post_query_insight=post_query_insight,
            source=source,
        )

        # Try to update manifest if path provided
        updated_manifest: Optional[str] = None
        if cache_manifest_override:
            from pathlib import Path

            manifest_path = Path(cache_manifest_override)
            if update_cache_manifest_insight(manifest_path, post_query_insight):
                updated_manifest = str(manifest_path.resolve())

        return {
            "execution_id": result["execution_id"],
            "deduped": result["deduped"],
            "updated_manifest": updated_manifest,
        }

    @server.tool(
        name="describe_logging_paths",
        description="Get resolved paths for history, artifacts, and cache with writability checks",
    )
    async def describe_logging_paths_tool() -> Dict[str, Any]:
        """Describe logging paths and writability."""
        from pathlib import Path

        history = QueryHistory.from_env()
        history_path = str(history.path) if history.path else None

        artifact_root_raw = os.environ.get("IGLOO_MCP_ARTIFACT_ROOT")
        from .path_utils import resolve_artifact_root

        try:
            artifact_root = resolve_artifact_root(raw=artifact_root_raw)
            artifact_root_str = str(artifact_root)
        except Exception:
            artifact_root_str = None

        cache_root_str = None
        if artifact_root_str:
            from .path_utils import DEFAULT_CACHE_SUBDIR

            cache_root = Path(artifact_root_str) / DEFAULT_CACHE_SUBDIR
            cache_root_str = str(cache_root.resolve())

        # Check writability
        writable: Dict[str, bool] = {}
        if history_path:
            try:
                path = Path(history_path)
                path.parent.mkdir(parents=True, exist_ok=True)
                test_file = path.parent / ".writable_test"
                test_file.write_text("test")
                test_file.unlink()
                writable["history"] = True
            except Exception:
                writable["history"] = False
        else:
            writable["history"] = False

        if artifact_root_str:
            try:
                path = Path(artifact_root_str)
                path.mkdir(parents=True, exist_ok=True)
                test_file = path / ".writable_test"
                test_file.write_text("test")
                test_file.unlink()
                writable["artifacts"] = True
            except Exception:
                writable["artifacts"] = False
        else:
            writable["artifacts"] = False

        if cache_root_str:
            try:
                path = Path(cache_root_str)
                path.mkdir(parents=True, exist_ok=True)
                test_file = path / ".writable_test"
                test_file.write_text("test")
                test_file.unlink()
                writable["cache"] = True
            except Exception:
                writable["cache"] = False
        else:
            writable["cache"] = False

        return {
            "history_path": history_path,
            "artifact_root": artifact_root_str,
            "cache_root": cache_root_str,
            "writable": writable,
        }

    @server.resource(
        "igloo://queries/by-sha/{sql_sha256}.sql",
        name="sql_artifact_by_sha",
        description="Full SQL text for a recorded query execution identified by its SHA-256 hash.",
        mime_type="text/sql; charset=utf-8",
    )
    async def sql_artifact_by_sha(sql_sha256: str) -> str:
        try:
            return read_sql_artifact_by_sha(sql_sha256)
        except FileNotFoundError as exc:
            raise NotFoundError(str(exc)) from exc
        except Exception as exc:  # pragma: no cover - unlikely I/O error
            raise NotFoundError(
                f"SQL artifact for {sql_sha256} is unreadable: {exc}"
            ) from exc

    if enable_cli_bridge and snow_cli is not None:

        @server.tool(
            name="run_cli_query",
            description="Execute a query via the Snowflake CLI bridge",
        )
        async def run_cli_query_tool(
            statement: Annotated[
                str, Field(description="SQL query to execute using snow CLI")
            ],
            warehouse: Annotated[
                Optional[str], Field(description="Warehouse override", default=None)
            ] = None,
            database: Annotated[
                Optional[str], Field(description="Database override", default=None)
            ] = None,
            schema: Annotated[
                Optional[str], Field(description="Schema override", default=None)
            ] = None,
            role: Annotated[
                Optional[str], Field(description="Role override", default=None)
            ] = None,
        ) -> Dict[str, Any]:
            overrides: Dict[str, Optional[str]] = {
                "warehouse": warehouse,
                "database": database,
                "schema": schema,
                "role": role,
            }
            ctx_overrides: Dict[str, Optional[str]] = {
                k: v for k, v in overrides.items() if v is not None
            }
            try:
                result = await anyio.to_thread.run_sync(
                    partial(
                        snow_cli.run_query,
                        statement,
                        output_format="json",
                        ctx_overrides=ctx_overrides,
                    )
                )
            except SnowCLIError as exc:
                raise RuntimeError(f"Snow CLI query failed: {exc}") from exc

            rows = result.rows or []
            return {
                "statement": statement,
                "rows": rows,
                "stdout": result.raw_stdout,
                "stderr": result.raw_stderr,
            }


def _apply_config_overrides(args: argparse.Namespace) -> Config:
    overrides = {
        key: value
        for key in ("profile", "warehouse", "database", "schema", "role")
        if (value := getattr(args, key, None))
    }

    try:
        cfg = load_config(
            config_path=args.snowcli_config,
            cli_overrides=overrides or None,
        )
    except ConfigError as exc:
        raise SystemExit(f"Failed to load configuration: {exc}") from exc

    if cfg.snowflake.profile:
        os.environ.setdefault("SNOWFLAKE_PROFILE", cfg.snowflake.profile)
        os.environ["SNOWFLAKE_PROFILE"] = cfg.snowflake.profile

    return cfg


def parse_arguments(argv: list[str] | None = None) -> argparse.Namespace:
    parser = argparse.ArgumentParser(
        description="Snowflake MCP server with igloo-mcp extensions",
    )

    login_params = get_login_params()
    for value in login_params.values():
        if len(value) < 2:
            # Malformed entry; ignore to avoid argparse blow-ups
            continue

        help_text = value[-1]
        if len(value) >= 3:
            flags = value[:-2]
            default_value = value[-2]
        else:
            flags = value[:-1]
            default_value = None

        # Guard against implementations that only provide flags + help text
        if default_value == help_text:
            default_value = None

        parser.add_argument(
            *flags,
            required=False,
            default=default_value,
            help=help_text,
        )

    parser.add_argument(
        "--service-config-file",
        required=False,
        help="Path to Snowflake MCP service configuration YAML (optional for advanced users)",
    )
    parser.add_argument(
        "--transport",
        required=False,
        choices=["stdio", "http", "sse", "streamable-http"],
        default=os.environ.get("SNOWCLI_MCP_TRANSPORT", "stdio"),
        help="Transport to use for FastMCP (default: stdio)",
    )
    parser.add_argument(
        "--endpoint",
        required=False,
        default=os.environ.get("SNOWCLI_MCP_ENDPOINT", "/mcp"),
        help="Endpoint path when running HTTP-based transports",
    )
    parser.add_argument(
        "--mount-path",
        required=False,
        default=None,
        help="Optional mount path override for SSE transport",
    )
    parser.add_argument(
        "--snowcli-config",
        required=False,
        help="Optional path to igloo-mcp YAML config (defaults to env)",
    )
    parser.add_argument(
        "--profile",
        required=False,
        help="Override Snowflake CLI profile for igloo-mcp operations",
    )
    parser.add_argument(
        "--enable-cli-bridge",
        action="store_true",
        help="Expose the legacy Snowflake CLI bridge tool (disabled by default)",
    )
    parser.add_argument(
        "--log-level",
        required=False,
        choices=["DEBUG", "INFO", "WARNING", "ERROR", "CRITICAL"],
        default=os.environ.get("SNOWCLI_MCP_LOG_LEVEL", "INFO"),
        help="Log level for FastMCP runtime",
    )
    parser.add_argument(
        "--name",
        required=False,
        default="igloo-mcp MCP Server",
        help="Display name for the FastMCP server",
    )
    parser.add_argument(
        "--instructions",
        required=False,
        default="Igloo MCP server combining Snowflake official tools with catalog/lineage helpers.",
        help="Instructions string surfaced to MCP clients",
    )

    args = parser.parse_args(argv)

    # Mirror CLI behaviour for env overrides
    if not getattr(args, "service_config_file", None):
        args.service_config_file = os.environ.get("SERVICE_CONFIG_FILE")

    return args


def create_combined_lifespan(args: argparse.Namespace):
    # Create a temporary config file if none is provided
    if not getattr(args, "service_config_file", None):
        import tempfile

        import yaml  # type: ignore[import-untyped]

        # Create minimal config with just the profile
        config_data = {"snowflake": {"profile": args.profile or "mystenlabs-keypair"}}

        # Create temporary file
        temp_fd, temp_path = tempfile.mkstemp(suffix=".yml", prefix="igloo_mcp_")
        try:
            with os.fdopen(temp_fd, "w") as f:
                yaml.dump(config_data, f)
            args.service_config_file = temp_path
        except Exception:
            os.close(temp_fd)
            raise

    snowflake_lifespan = create_snowflake_lifespan(args)

    @asynccontextmanager
    async def lifespan(server: FastMCP):
        global _health_monitor, _resource_manager

        # Initialize health monitor at server startup
        _health_monitor = MCPHealthMonitor(server_start_time=anyio.current_time())

        # Initialize resource manager with health monitor
        _resource_manager = MCPResourceManager(health_monitor=_health_monitor)

        # Perform early profile validation
        try:
            config = get_config()
            if config.snowflake.profile:
                profile_health = await anyio.to_thread.run_sync(
                    _health_monitor.get_profile_health,
                    config.snowflake.profile,
                    True,  # force_refresh
                )
                if not profile_health.is_valid:
                    logger.warning(
                        f"Profile validation issue detected: {profile_health.validation_error}"
                    )
                    _health_monitor.record_error(
                        f"Profile validation failed: {profile_health.validation_error}"
                    )
                else:
                    logger.info(
                        f"✓ Profile health check passed for: {profile_health.profile_name}"
                    )
        except Exception as e:
            logger.warning(f"Early profile validation failed: {e}")
            _health_monitor.record_error(f"Early profile validation failed: {e}")

        async with snowflake_lifespan(server) as snowflake_service:
            # Test Snowflake connection during startup
            try:
                connection_health = await anyio.to_thread.run_sync(
                    _health_monitor.check_connection_health, snowflake_service
                )
                if connection_health.value == "healthy":
                    logger.info("✓ Snowflake connection health check passed")
                else:
                    logger.warning(
                        f"Snowflake connection health check failed: {connection_health}"
                    )
            except Exception as e:
                logger.warning(f"Connection health check failed: {e}")
                _health_monitor.record_error(f"Connection health check failed: {e}")

            register_igloo_mcp(
                server,
                snowflake_service,
                enable_cli_bridge=args.enable_cli_bridge,
            )
            yield snowflake_service

    return lifespan


def main(argv: list[str] | None = None) -> None:
    """Main entry point for MCP server.

    Args:
        argv: Optional command line arguments. If None, uses sys.argv[1:].
               When called from CLI, should pass empty list to avoid argument conflicts.
    """
    args = parse_arguments(argv)

    warn_deprecated_params()
    configure_logging(level=args.log_level)
    _apply_config_overrides(args)

    # Validate Snowflake profile configuration before starting server
    try:
        # Use the enhanced validation function
        resolved_profile = validate_and_resolve_profile()

        logger.info(f"✓ Snowflake profile validation successful: {resolved_profile}")

        # Set the validated profile in environment for snowflake-labs-mcp
        os.environ["SNOWFLAKE_PROFILE"] = resolved_profile
        os.environ["SNOWFLAKE_DEFAULT_CONNECTION_NAME"] = resolved_profile

        # Update config with validated profile
        apply_config_overrides(snowflake={"profile": resolved_profile})

        # Log profile summary for debugging
        summary = get_profile_summary()
        logger.debug(f"Profile summary: {summary}")

    except ProfileValidationError as e:
        logger.error("❌ Snowflake profile validation failed")
        logger.error(f"Error: {e}")

        # Provide helpful next steps
        if e.available_profiles:
            logger.error(f"Available profiles: {', '.join(e.available_profiles)}")
            logger.error("To fix this issue:")
            logger.error(
                "1. Set SNOWFLAKE_PROFILE environment variable to one of the available profiles"
            )
            logger.error("2. Or pass --profile <profile_name> when starting the server")
            logger.error("3. Or run 'snow connection add' to create a new profile")
        else:
            logger.error("No Snowflake profiles found.")
            logger.error("Please run 'snow connection add' to create a profile first.")

        if e.config_path:
            logger.error(f"Expected config file at: {e.config_path}")

        # Exit with clear error code
        raise SystemExit(1) from e
    except Exception as e:
        logger.error(f"❌ Unexpected error during profile validation: {e}")
        raise SystemExit(1) from e

    server = FastMCP(
        args.name,
        instructions=args.instructions,
        lifespan=create_combined_lifespan(args),
    )

    try:
        logger.info("Starting FastMCP server using transport=%s", args.transport)
        if args.transport in {"http", "sse", "streamable-http"}:
            endpoint = os.environ.get("SNOWFLAKE_MCP_ENDPOINT", args.endpoint)
            server.run(
                transport=args.transport,
                host="0.0.0.0",
                port=9000,
                path=endpoint,
            )
        else:
            server.run(transport=args.transport)
    except Exception as exc:  # pragma: no cover - run loop issues bubble up
        logger.error("MCP server terminated with error: %s", exc)
        raise


if __name__ == "__main__":
    main()<|MERGE_RESOLUTION|>--- conflicted
+++ resolved
@@ -554,29 +554,19 @@
 
     @server.tool(
         name="report_scaffold",
-<<<<<<< HEAD
         description=(
             "Scaffold a starter report manifest from recent execute_query history so agents "
             "can edit it and later build reports with report_build."
         ),
-=======
-        description="Create a skeleton report manifest from recent execute_query history",
->>>>>>> bc169e26
     )
     async def report_scaffold_tool(
         manifest_path: Annotated[
             Optional[str],
             Field(
                 description=(
-<<<<<<< HEAD
                     "Optional target path for a manifest YAML (e.g. 'reports/my_report.yaml'). "
                     "Used to derive report id and default output naming when write_manifest is true. "
                     "Relative paths are resolved against the repository root."
-=======
-                    "Optional path where a manifest YAML would live; used for id and "
-                    "default output naming when write_manifest is true. Relative paths "
-                    "are resolved against the repository root."
->>>>>>> bc169e26
                 ),
                 default=None,
             ),
@@ -585,11 +575,7 @@
             int,
             Field(
                 description=(
-<<<<<<< HEAD
                     "Number of recent execute_query history entries to turn into datasets in the manifest."
-=======
-                    "Number of recent history entries to scaffold into datasets"
->>>>>>> bc169e26
                 ),
                 ge=1,
                 le=20,
@@ -600,14 +586,8 @@
             bool,
             Field(
                 description=(
-<<<<<<< HEAD
                     "If true, also write the scaffolded manifest YAML to disk (using manifest_path or 'report.yaml' "
                     "in the repo root) and return written_path. When false, only return the manifest JSON payload."
-=======
-                    "If true, write the scaffolded manifest to manifest_path (or "
-                    "'report.yaml' in the repo root when manifest_path is omitted) and "
-                    "return the resolved path. When false, only return manifest JSON."
->>>>>>> bc169e26
                 ),
                 default=False,
             ),
@@ -701,13 +681,6 @@
         }
 
     @server.tool(
-<<<<<<< HEAD
-        name="report_build",
-        description=(
-            "Validate a report manifest and build a narrative or JSON payload from cached execute_query results. "
-            "Use validate_only=true to lint without rendering, or default settings to render the report body."
-        ),
-=======
         name="report_lint",
         description="Validate a report manifest and its dataset bindings",
     )
@@ -740,20 +713,18 @@
 
     @server.tool(
         name="report_build",
-        description="Render a report manifest into an output body with provenance metadata",
->>>>>>> bc169e26
+        description=(
+            "Validate a report manifest and build a narrative or JSON payload from cached execute_query results. "
+            "Use validate_only=true to lint without rendering, or default settings to render the report body."
+        ),
     )
     async def report_build_tool(
         manifest_path: Annotated[
             str,
             Field(
                 description=(
-<<<<<<< HEAD
                     "Path to the report manifest YAML to use (relative to repo root or absolute), "
                     "for example 'reports/my_report.yaml'."
-=======
-                    "Path to report manifest YAML (relative to repo root or absolute)."
->>>>>>> bc169e26
                 ),
                 default="report.yaml",
             ),
@@ -762,12 +733,8 @@
             Optional[str],
             Field(
                 description=(
-<<<<<<< HEAD
                     "Logical output name from manifest.outputs to build (default: the first output), "
                     "for example 'default' or 'html_export'."
-=======
-                    "Named output from manifest.outputs to build (default: first output)."
->>>>>>> bc169e26
                 ),
                 default=None,
             ),
@@ -777,11 +744,7 @@
             Field(
                 description=(
                     "Optional override for output format: 'markdown', 'html', or 'json'. "
-<<<<<<< HEAD
                     "Defaults to the manifest output format; 'json' is recommended for agent consumption."
-=======
-                    "Defaults to the manifest output format."
->>>>>>> bc169e26
                 ),
                 default=None,
             ),
@@ -791,11 +754,7 @@
             Field(
                 description=(
                     "If true, write the rendered body to disk using either output_path "
-<<<<<<< HEAD
                     "or the path defined on the selected manifest.outputs entry."
-=======
-                    "or manifest.outputs[].path."
->>>>>>> bc169e26
                 ),
                 default=False,
             ),
@@ -804,18 +763,12 @@
             Optional[str],
             Field(
                 description=(
-<<<<<<< HEAD
                     "Explicit output path for the rendered report when persist_output is true "
                     "(relative to repo root or absolute)."
-=======
-                    "Explicit output path when persist_output is true (relative to repo "
-                    "root or absolute)."
->>>>>>> bc169e26
                 ),
                 default=None,
             ),
         ] = None,
-<<<<<<< HEAD
         validate_only: Annotated[
             bool,
             Field(
@@ -845,8 +798,6 @@
                 default=True,
             ),
         ] = True,
-=======
->>>>>>> bc169e26
     ) -> Dict[str, Any]:
         import json
         from pathlib import Path
@@ -857,7 +808,6 @@
         else:
             repo_root = find_repo_root()
             manifest_abs = (repo_root / raw_path).resolve()
-<<<<<<< HEAD
         issues = lint_report(manifest_abs)
         ok = not issues
 
@@ -872,8 +822,6 @@
 
         if fail_on_issues and not ok:
             return response
-=======
->>>>>>> bc169e26
 
         result = build_report(manifest_abs, output_name=output_name, refresh=False)
         result_format = result.get("format", "markdown")
@@ -917,7 +865,6 @@
             out_path.write_text(body, encoding="utf-8")
             written_path = str(out_path)
 
-<<<<<<< HEAD
         response.update(
             {
                 "output_name": selected_output_name,
@@ -930,17 +877,6 @@
             response["body"] = body
 
         if effective_format == "json" and result_format == "json" and include_body:
-=======
-        response: Dict[str, Any] = {
-            "manifest_path": str(manifest_abs),
-            "output_name": selected_output_name,
-            "format": effective_format,
-            "body": body,
-            "provenance": provenance,
-        }
-
-        if effective_format == "json" and result_format == "json":
->>>>>>> bc169e26
             try:
                 response["body_json"] = json.loads(body)
             except Exception:
